--- conflicted
+++ resolved
@@ -171,20 +171,6 @@
             </div>
 
             <div className="grid grid-cols-1 md:grid-cols-2 xl:grid-cols-3 gap-6">
-<<<<<<< HEAD
-              {chains.map(chain => (
-                <ChainCard
-                  key={chain.id}
-                  chain={chain}
-                  scheduledSession={getScheduledSession(chain.id)}
-                  onStartChain={onStartChain}
-                  onScheduleChain={onScheduleChain}
-                  onViewDetail={onViewChainDetail}
-                  onCancelScheduledSession={onCancelScheduledSession}
-                  onDelete={onDeleteChain}
-                  onExport={onExportChain}
-                />
-=======
               {topLevelChains.map(chainNode => (
                 chainNode.type === 'group' ? (
                   <GroupCard
@@ -207,9 +193,9 @@
                     onViewDetail={onViewChainDetail}
                     onCancelScheduledSession={onCancelScheduledSession}
                     onDelete={onDeleteChain}
+                    onExport={onExportChain}
                   />
                 )
->>>>>>> eed8ff24
               ))}
             </div>
           </div>
